--- conflicted
+++ resolved
@@ -28,10 +28,7 @@
 using QuantConnect.Notifications;
 using QuantConnect.Orders;
 using QuantConnect.Packets;
-<<<<<<< HEAD
-=======
 using QuantConnect.Util;
->>>>>>> 3beb76db
 
 namespace QuantConnect.Lean.Engine.Results
 {
@@ -662,7 +659,6 @@
             {
                 if (!types.Contains(security.Type)) types.Add(security.Type);
             }
-
             SecurityType(types);
 
             // we need to forward Console.Write messages to the algorithm's Debug function
@@ -671,6 +667,7 @@
             Console.SetOut(debug);
             Console.SetError(error);
         }
+
 
         /// <summary>
         /// Send a algorithm status update to the user of the algorithms running state.
